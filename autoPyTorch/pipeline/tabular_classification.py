from typing import Any, Dict, List, Optional, Tuple

from ConfigSpace.configuration_space import Configuration, ConfigurationSpace

import numpy as np

from sklearn.base import ClassifierMixin

from autoPyTorch.pipeline.base_pipeline import BasePipeline
from autoPyTorch.pipeline.components.base_choice import autoPyTorchChoice
from autoPyTorch.pipeline.components.preprocessing.encoding.base_encoder_choice import EncoderChoice
from autoPyTorch.pipeline.components.preprocessing.imputation.SimpleImputer import SimpleImputer
from autoPyTorch.pipeline.components.preprocessing.scaling.base_scaler_choice import ScalerChoice
from autoPyTorch.pipeline.components.setup.lr_scheduler.base_scheduler_choice import SchedulerChoice
from autoPyTorch.pipeline.components.setup.network.base_network_choice import NetworkChoice
from autoPyTorch.pipeline.components.setup.optimizer.base_optimizer_choice import OptimizerChoice
from autoPyTorch.pipeline.components.setup.network_initializer.base_network_init_choice import (
    NetworkInitializerChoice
)


class TabularClassificationPipeline(ClassifierMixin, BasePipeline):
    """This class is a proof of concept to integrate AutoSklearn Components

    It implements a pipeline, which includes as steps:

        ->One preprocessing step
        ->One neural network

    Contrary to the sklearn API it is not possible to enumerate the
    possible parameters in the __init__ function because we only know the
    available classifiers at runtime. For this reason the user must
    specifiy the parameters by passing an instance of
    ConfigSpace.configuration_space.Configuration.


    Args:
        config (Configuration)
            The configuration to evaluate.
        random_state (Optional[RandomState): random_state is the random number generator

    Attributes:
    Examples
    """

    def __init__(
        self,
        config: Optional[Configuration] = None,
        steps: Optional[List[Tuple[str, autoPyTorchChoice]]] = None,
        dataset_properties: Optional[Dict[str, Any]] = None,
        include: Optional[Dict[str, Any]] = None,
        exclude: Optional[Dict[str, Any]] = None,
        random_state: Optional[np.random.RandomState] = None,
        init_params: Optional[Dict[str, Any]] = None
    ):
        super().__init__(
            config, steps, dataset_properties, include, exclude,
            random_state, init_params)

    def fit_transformer(
        self,
        X: np.ndarray,
        y: np.ndarray,
        fit_params: Optional[Dict[str, Any]] = None
    ) -> Tuple[np.ndarray, Optional[Dict[str, Any]]]:
        """Fits the pipeline given a training (X,y) pair

        Args:
            X (np.ndarray): features from which to guess targets
            y (np.ndarray): classification targets for this task
            fit_params (Optional[Dict[str, Any]]]): handy communication dictionary,
                so that inter-stages of the pipeline can share information

        Returns:
            np.ndarray: the transformed features
            Optional[Dict[str, Any]]]: A dictionary to share fit informations
                within the pipeline stages
        """

        if fit_params is None:
            fit_params = {}

        X, fit_params = super().fit_transformer(
            X, y, fit_params=fit_params)

        return X, fit_params

    def predict_proba(self, X: np.ndarray, batch_size: Optional[int] = None) -> np.ndarray:
        """predict_proba.

        Args:
            X (np.ndarray): input to the pipeline, from which to guess targets
            batch_size (Optional[int]): batch_size controls whether the pipeline
                will be called on small chunks of the data. Useful when calling the
                predict method on the whole array X results in a MemoryError.
        Returns:
            np.ndarray: Probabilities of the target being certain class
        """
        if batch_size is None:
            return super().predict_proba(X)

        else:
            if not isinstance(batch_size, int):
                raise ValueError("Argument 'batch_size' must be of type int, "
                                 "but is '%s'" % type(batch_size))
            if batch_size <= 0:
                raise ValueError("Argument 'batch_size' must be positive, "
                                 "but is %d" % batch_size)

            else:
                # Probe for the target array dimensions
                target = self.predict_proba(X[0:2].copy())

                y = np.zeros((X.shape[0], target.shape[1]),
                             dtype=np.float32)

                for k in range(max(1, int(np.ceil(float(X.shape[0]) / batch_size)))):
                    batch_from = k * batch_size
                    batch_to = min([(k + 1) * batch_size, X.shape[0]])
                    pred_prob = self.predict_proba(X[batch_from:batch_to], batch_size=None)
                    y[batch_from:batch_to] = pred_prob.astype(np.float32)

                return y

    def _get_hyperparameter_search_space(self,
                                         dataset_properties: Dict[str, Any],
                                         include: Optional[Dict[str, Any]] = None,
                                         exclude: Optional[Dict[str, Any]] = None,
                                         ) -> ConfigurationSpace:
        """Create the hyperparameter configuration space.

        For the given steps, and the Choices within that steps,
        this procedure returns a configuration space object to
        explore.

        Args:
            include (Optional[Dict[str, Any]]): what hyper-parameter configurations
                to honor when creating the configuration space
            exclude (Optional[Dict[str, Any]]): what hyper-parameter configurations
                to remove from the configuration space
            dataset_properties (Optional[Dict[str, Union[str, int]]]): Caracteristics
                of the dataset to guide the pipeline choices of components

        Returns:
            cs (Configuration): The configuration space describing
                the SimpleRegressionClassifier.
        """
        cs = ConfigurationSpace()

        if dataset_properties is None or not isinstance(dataset_properties, dict):
            dataset_properties = dict()
        if 'target_type' not in dataset_properties:
            dataset_properties['target_type'] = 'tabular_classification'
        if dataset_properties['target_type'] != 'tabular_classification':
            dataset_properties['target_type'] = 'tabular_classification'
        # get the base search space given this
        # dataset properties. Then overwrite with custom
        # classification requirements
        cs = self._get_base_search_space(
            cs=cs, dataset_properties=dataset_properties,
            exclude=exclude, include=include, pipeline=self.steps)

        # Here we add custom code, like this with this
        # is not a valid configuration

        self.configuration_space = cs
        self.dataset_properties = dataset_properties
        return cs

    def _get_pipeline_steps(self, dataset_properties: Optional[Dict[str, Any]],
                            ) -> List[Tuple[str, autoPyTorchChoice]]:
        """
        Defines what steps a pipeline should follow.
        The step itself has choices given via autoPyTorchChoice.

        Returns:
            List[Tuple[str, autoPyTorchChoice]]: list of steps sequentially exercised
                by the pipeline.
        """
        steps = []  # type: List[Tuple[str, autoPyTorchChoice]]

        default_dataset_properties = {'target_type': 'tabular_classification'}
        if dataset_properties is not None:
            default_dataset_properties.update(dataset_properties)

        steps.extend([
            ("imputer", SimpleImputer()),
            ("encoder", EncoderChoice(default_dataset_properties)),
            ("scaler", ScalerChoice(default_dataset_properties)),
            ("network", NetworkChoice(default_dataset_properties)),
<<<<<<< HEAD
            ("network_init", NetworkInitializerChoice(default_dataset_properties)),
=======
            # ("initialization", InitializerChoice(default_dataset_properties)),
>>>>>>> f58d8489
            ("optimizer", OptimizerChoice(default_dataset_properties)),
            ("lr_scheduler", SchedulerChoice(default_dataset_properties)),
        ])
        return steps

    def _get_estimator_hyperparameter_name(self) -> str:
        """
        Returns the name of the current estimator.

        Returns:
            str: name of the pipeline type
        """
        return "tabular_classifier"<|MERGE_RESOLUTION|>--- conflicted
+++ resolved
@@ -188,11 +188,7 @@
             ("encoder", EncoderChoice(default_dataset_properties)),
             ("scaler", ScalerChoice(default_dataset_properties)),
             ("network", NetworkChoice(default_dataset_properties)),
-<<<<<<< HEAD
             ("network_init", NetworkInitializerChoice(default_dataset_properties)),
-=======
-            # ("initialization", InitializerChoice(default_dataset_properties)),
->>>>>>> f58d8489
             ("optimizer", OptimizerChoice(default_dataset_properties)),
             ("lr_scheduler", SchedulerChoice(default_dataset_properties)),
         ])
